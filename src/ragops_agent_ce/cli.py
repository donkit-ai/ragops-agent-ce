from __future__ import annotations

import asyncio
import json
import os
import re
import shlex
import time

import typer
from loguru import logger
from rich.console import Console
from rich.markup import escape

from ragops_agent_ce.schemas.agent_schemas import AgentSettings

try:
    import readline

    # Advanced readline configuration for better UX
    readline.parse_and_bind("tab: complete")
    readline.parse_and_bind("set editing-mode emacs")
    readline.parse_and_bind("set completion-ignore-case on")
    readline.parse_and_bind("set show-all-if-ambiguous on")
    readline.parse_and_bind("set menu-complete-display-prefix on")

    # History management
    history_file = os.path.expanduser("~/.ragops_history")
    try:
        readline.read_history_file(history_file)
        readline.set_history_length(1000)
    except Exception:
        logger.warning("Failed to load readline history")
        pass

    # Save history on exit
    import atexit

    atexit.register(readline.write_history_file, history_file)

    READLINE_AVAILABLE = True
except ImportError:
    READLINE_AVAILABLE = False

from . import __version__
from .agent.agent import LLMAgent
from .agent.agent import default_tools
from .agent.prompts import OPENAI_SYSTEM_PROMPT
from .agent.prompts import VERTEX_SYSTEM_PROMPT
from .checklist_manager import ChecklistWatcherWithRenderer
from .checklist_manager import active_checklist
from .checklist_manager import get_active_checklist_text
from .config import load_settings
from .display import ScreenRenderer
from .interactive_input import get_user_input
from .llm.provider_factory import PROVIDER_PATHS
from .llm.provider_factory import get_provider
from .llm.types import Message
from .logging_config import setup_logging
from .mcp.client import MCPClient
from .model_selector import save_model_selection
from .model_selector import select_model_at_startup
from .prints import RAGOPS_LOGO_ART
from .prints import RAGOPS_LOGO_TEXT
from .model_selector import save_model_selection
from .model_selector import select_model_at_startup
from .setup_wizard import run_setup_if_needed

app = typer.Typer(
    pretty_exceptions_enable=False,
)
console = Console()


def version_callback(value: bool) -> None:
    if value:
        console.print(f"ragops-agent-ce {__version__}")
        raise typer.Exit(code=0)


@app.callback(invoke_without_command=True)
def main(
        ctx: typer.Context,
        setup: bool = typer.Option(
            False,
            "--setup",
            help="Run setup wizard to configure the agent",
        ),
        system: str | None = typer.Option(
            None, "--system", "-s", help="System prompt to guide the agent"
        ),
        model: str | None = typer.Option(
            None, "--model", "-m", help="LLM model to use (overrides settings)"
        ),
        provider: str | None = typer.Option(
            None, "--provider", "-p", help="LLM provider to use (overrides .env settings)"
        ),
        show_checklist: bool = typer.Option(
            True,
            "--show-checklist/--no-checklist",
            help="Render checklist panel at start and after each step",
        ),
) -> None:
    """RagOps Agent CE - LLM-powered CLI agent for building RAG pipelines."""
    # Setup logging according to .env / settings
    try:
        setup_logging(load_settings())
    except Exception:
        # Don't break CLI if logging setup fails
        pass

    # If no subcommand is provided, run the REPL
    if ctx.invoked_subcommand is None:
        # Run setup wizard if needed or forced
        if not run_setup_if_needed(force=setup):
            raise typer.Exit(code=1)

        # If --setup flag was used, exit after setup
        if setup:
            raise typer.Exit(code=0)

        # Model selection at startup (mandatory)
        # Only skip if provider is explicitly provided via CLI flag
        if provider is None:
            model_selection = select_model_at_startup()
            if model_selection is None:
                console.print("[red]Model selection cancelled. Exiting.[/red]")
                raise typer.Exit(code=1)
            provider, model_from_selection = model_selection
            # Override model from selection if not provided via CLI
            if model is None:
                model = model_from_selection
        else:
            # Provider provided via CLI, save it to KV database as latest
            save_model_selection(provider, model)

<<<<<<< HEAD
        asyncio.run(
            _astart_repl(
                system=system or VERTEX_SYSTEM_PROMPT
                if provider == "vertex" or provider == "vertexai"
                else OPENAI_SYSTEM_PROMPT,
                model=model,
                provider=provider,
                mcp_commands=DEFAULT_MCP_COMMANDS,
                mcp_only=False,
                show_checklist=show_checklist,
            )
=======
        _start_repl(
            system=system or VERTEX_SYSTEM_PROMPT
            if provider == "vertex" or provider == "vertexai"
            else OPENAI_SYSTEM_PROMPT,
            model=model,
            provider=provider,
            mcp_commands=DEFAULT_MCP_COMMANDS,
            mcp_only=False,
            show_checklist=show_checklist,
>>>>>>> 4733f482
        )


@app.command()
def ping() -> None:
    """Simple health command to verify the CLI is working."""
    console.print("pong")


DEFAULT_MCP_COMMANDS = [
    "ragops-compose-manager",
    "ragops-rag-planner",
    "ragops-read-engine",
    "ragops-chunker",
    "ragops-vectorstore-loader",
    "ragops-checklist",
    "ragops-rag-query",
]


def _time_str() -> str:
    """Get current time string for transcript."""
    return "[dim]" + time.strftime("[%H:%M]", time.localtime()) + "[/]"


def _render_markdown_to_rich(text: str) -> str:
    """Convert markdown text to simple Rich markup without breaking formatting."""
    # Simple markdown to rich markup conversion without full rendering
    # This preserves the transcript panel formatting

    # Bold: **text** -> [bold]text[/bold]
    result = re.sub(r"\*\*(.+?)\*\*", r"[bold]\1[/bold]", text)

    # Italic: *text* -> [italic]text[/italic] (but don't match list items)
    result = re.sub(r"(?<!\*)\*([^\*\n]+?)\*(?!\*)", r"[italic]\1[/italic]", result)

    # Inline code: `text` -> [cyan]text[/cyan]
    result = re.sub(r"`(.+?)`", r"[cyan]\1[/cyan]", result)

    # Headers: ## text -> [bold cyan]text[/bold cyan]
    result = re.sub(r"^#+\s+(.+)$", r"[bold cyan]\1[/bold cyan]", result, flags=re.MULTILINE)

    # List items: - text or * text -> • text (with proper indentation preserved)
    result = re.sub(r"^(\s*)[*-]\s+", r"\1• ", result, flags=re.MULTILINE)

    # Numbered lists: 1. text -> 1. text (keep as is)

    return result


async def _astart_repl(
        *,
        system: str | None,
        model: str | None,
        provider: str | None,
        mcp_commands: list[str] | None,
        mcp_only: bool,
        show_checklist: bool,
) -> None:
    console.print(RAGOPS_LOGO_TEXT)
    console.print(RAGOPS_LOGO_ART)

    settings = load_settings()
    if provider:
        os.environ.setdefault("RAGOPS_LLM_PROVIDER", provider)
        settings = settings.model_copy(update={"llm_provider": provider})
<<<<<<< HEAD

=======
    
>>>>>>> 4733f482
    # Try to get provider and validate credentials
    try:
        prov = get_provider(settings, llm_provider=provider)
    except (ValueError, FileNotFoundError, json.JSONDecodeError) as e:
        console.print(f"[red]Error initializing provider '{provider}':[/red] {e}")
        console.print("[yellow]Please ensure credentials are configured correctly.[/yellow]")
        raise typer.Exit(code=1)

    tools = [] if mcp_only else default_tools()

    session_started_at = time.time()

    history: list[Message] = []
    if system:
        history.append(Message(role="system", content=system))

    # Transcript buffer must be available for helper functions below
    transcript: list[str] = []
    agent_settings = AgentSettings(llm_provider=prov, model=model)
    renderer = ScreenRenderer()

    # Progress state for MCP tools
    progress_line_index: int | None = None

    def mcp_progress_callback(progress: float, total: float | None, message: str | None) -> None:
        """Callback for MCP tool progress updates."""
        nonlocal progress_line_index

        if total is not None:
            percentage = (progress / total) * 100
            progress_text = f"[dim]⏳ Progress: {percentage:.1f}% - {message or ''}[/dim]"
        else:
            progress_text = f"[dim]⏳ Progress: {progress} - {message or ''}[/dim]"

        if progress_line_index is None:
            # First progress update - add new line
            transcript.append(progress_text)
            progress_line_index = len(transcript) - 1
        else:
            # Update existing progress line
            transcript[progress_line_index] = progress_text

        # Re-render to show progress
        cl_text = _get_session_checklist() if show_checklist else None
        renderer.render_project(
            transcript, cl_text, agent_settings=agent_settings, show_input_space=False
        )

    # Create MCP clients with progress callback
    mcp_clients = []
    commands = mcp_commands if mcp_commands is not None else []
    if commands:
        for cmd_str in commands:
            cmd_parts = shlex.split(cmd_str)
            logger.debug(f"Starting MCP client: {cmd_parts}")
            mcp_clients.append(
                MCPClient(cmd_parts[0], cmd_parts[1:], progress_callback=mcp_progress_callback)
            )

    # Helpers for rendering and transcript updates
    def _render_current_screen(show_input_space: bool) -> None:
        cl_text = _get_session_checklist()
        renderer.render_project(
            transcript, cl_text, agent_settings=agent_settings, show_input_space=show_input_space
        )

    def _append_user_line(text: str) -> None:
        transcript.append(f"\n\n{_time_str()} [bold blue]you>[/bold blue] {escape(text)}")

    def _start_agent_placeholder() -> int:
        transcript.append(f"\n{_time_str()} [bold green]RagOps Agent>[/bold green] ")
        return len(transcript) - 1

    def _set_agent_line(index: int, display_content: str, temp_executing: str) -> None:
        transcript[index] = (
            f"\n{_time_str()} [bold green]RagOps Agent>[/bold green] {display_content}{temp_executing}"  # noqa
        )

    # Formatting helpers for tool execution messages
    def _tool_executing_message(tool_name: str, tool_args: dict | None) -> str:
        args_str = ", ".join(tool_args.keys()) if tool_args else ""
        return f"\n[dim]🔧 Executing tool:[/dim] [yellow]{escape(tool_name)}[/yellow]({args_str})"

    def _tool_done_message(tool_name: str) -> str:
        return f"\n[dim]✓ Tool:[/dim] [green]{escape(tool_name)}[/green]\n"

    def _tool_error_message(tool_name: str, error: str) -> str:
        return f"\n[dim]✗ Tool failed:[/dim] [red]{escape(tool_name)}[/red] - {escape(error)}\n"

    # Stream event handler: returns updated (reply, display_content, temp_executing)
    def _process_stream_event(
            event, reply: str, display_content: str, temp_executing: str
    ) -> tuple[str, str, str]:
        nonlocal progress_line_index
        et = getattr(event, "type", None)
        if et == "content":
            content_chunk = event.content or ""
            reply = reply + content_chunk
            display_content = display_content + content_chunk
            return reply, display_content, temp_executing
        if et == "tool_call_start":
            return reply, display_content, _tool_executing_message(event.tool_name, event.tool_args)
        if et == "tool_call_end":
            if getattr(event, "tool_name", None) == "get_checklist":
                # Refresh checklist after get_checklist tool
                # Safely parse tool result - it might be JSON or plain text error message
                try:
                    tool_result = history[-1].content or "{}"
                    checklist_content = json.loads(tool_result)
                    if checklist_content.get("name"):
                        active_checklist.name = checklist_content.get("name") + ".json"
                except (json.JSONDecodeError, ValueError):
                    # Tool returned plain text (e.g., "Checklist '...' not found."), not JSON
                    # Skip checklist update in this case - checklist doesn't exist yet
                    pass
                cl_text = _get_session_checklist()
                renderer.render_project(
                    transcript,
                    cl_text,
                    agent_settings=agent_settings,
                    show_input_space=False,
                )
            if getattr(event, "tool_name", None) in ("create_checklist", "update_checklist_item"):
                # Refresh checklist after create/update operations
                try:
                    tool_result = history[-1].content or "{}"
                    checklist_content = json.loads(tool_result)
                    if checklist_content.get("name"):
                        active_checklist.name = checklist_content.get("name") + ".json"
                except (json.JSONDecodeError, ValueError):
                    # Tool returned plain text error, skip checklist update
                    pass
                cl_text = _get_session_checklist()
                renderer.render_project(
                    transcript,
                    cl_text,
                    agent_settings=agent_settings,
                    show_input_space=False,
                )
            # Remove progress line and reset for next tool execution
            if progress_line_index is not None:
                transcript.pop(progress_line_index)
            progress_line_index = None
            return reply, display_content + _tool_done_message(event.tool_name), ""
        if et == "tool_call_error":
            # Remove progress line and reset for next tool execution
            if progress_line_index is not None:
                transcript.pop(progress_line_index)
            progress_line_index = None
            return (
                reply,
                display_content + _tool_error_message(event.tool_name, event.error or ""),
                "",
            )
        return reply, display_content, temp_executing

    # Sanitize transcript from any legacy checklist lines (we now render checklist separately)
    def _sanitize_transcript(trans: list[str]) -> None:
        markers = {
            "[dim]--- Checklist Created ---[/dim]",
        }
        # Remove any lines that exactly match known markers or start with the checklist header
        i = 0
        while i < len(trans):
            line = trans[i].strip()
            if line in markers or line.startswith("[white on blue]"):  # checklist header style
                trans.pop(i)
                # Do not increment i, continue checking at same index after pop
                continue
            i += 1

    def _get_session_checklist() -> str | None:
        return get_active_checklist_text(session_started_at)

    # Create agent
    agent = LLMAgent(
        prov,
        tools=tools,
        mcp_clients=mcp_clients,
    )
    # Initialize MCP tools asynchronously
    await agent._ainit_mcp_tools()
    renderer.render_startup_screen()

    # Render welcome message as markdown
    welcome_msg = (
        "Hello! I'm **Donkit - RagOps Agent**, your assistant for building RAG pipelines. "
        "How can I help you today?"
    )
    rendered_welcome = _render_markdown_to_rich(welcome_msg)
    transcript.append(f"{_time_str()} [bold green]RagOps Agent>[/bold green] {rendered_welcome}")
    watcher = None
    if show_checklist:
        watcher = ChecklistWatcherWithRenderer(
            transcript,
            agent_settings,
            renderer,
            session_start_mtime=session_started_at,
        )
        watcher.start()

    while True:
        try:
            _render_current_screen(show_input_space=True)
            user_input = get_user_input()
        except (EOFError, KeyboardInterrupt):
            transcript.append("[Exiting REPL]")
            if watcher:
                watcher.stop()
            _sanitize_transcript(transcript)
            _render_current_screen(show_input_space=False)
            renderer.render_goodbye_screen()
            break

        if not user_input:
            continue

        if user_input == ":help":
            transcript += [
                "",
                "  [yellow]Available commands:[/yellow]",
                "  [bold]:help[/bold] - Show this help message",
                "  [bold]:q[/bold] or [bold]:quit[/bold] - Exit the agent",
                "  [bold]:clear[/bold] - Clear the conversation transcript",
                "  [bold]:agent [cyan]<llm_provider>/<model>[/cyan][/bold] - "
                "Change agent LLM provider and model",
            ]
            continue

        if user_input == ":clear":
            transcript = []
            continue

        if user_input.startswith(":agent "):
            _render_current_screen(show_input_space=False)
            parts = user_input[len(":agent "):].strip().split("/", 1)
            if len(parts) != 2:
                transcript.append("[bold red]Error:[/bold red] Invalid agent command format.")
                continue
            new_provider, new_model = parts
            if new_provider not in PROVIDER_PATHS:
                transcript.append(
                    f"[bold red]Error:[/bold red] Unknown provider '{new_provider}'. "
                    f"Available providers: {', '.join(PROVIDER_PATHS.keys())}."
                )
                continue
            os.environ["RAGOPS_LLM_PROVIDER"] = new_provider
            settings = settings.model_copy(update={"llm_provider": new_provider})
            prov = get_provider(settings)
            agent_settings.llm_provider = prov
            agent_settings.model = new_model
            model = new_model
            agent = LLMAgent(
                prov,
                tools=tools,
                mcp_clients=mcp_clients,
            )
            await agent._ainit_mcp_tools()
            transcript.append(
                "[bold cyan]Agent updated:[/bold cyan] "
                f"Provider set to [yellow]{new_provider}[/yellow], "
                f"Model set to [yellow]{new_model}[/yellow]."
            )
            _render_current_screen(show_input_space=True)
            continue

        if user_input in {":q", ":quit", ":exit", "exit", "quit"}:
            transcript.append("[Bye]")
            if watcher:
                watcher.stop()
            _sanitize_transcript(transcript)
            _render_current_screen(show_input_space=False)
            renderer.render_goodbye_screen()
            break

        _append_user_line(user_input)
        _sanitize_transcript(transcript)
        _render_current_screen(show_input_space=False)

        try:
            history.append(Message(role="user", content=user_input))
            # Use streaming if provider supports it
            if prov.supports_streaming():
                reply = ""
                interrupted = False

                # Add placeholder to transcript
                response_index = _start_agent_placeholder()

                try:
                    # Accumulate everything in display order
                    display_content = ""
                    # Temporary message shown only during execution
                    temp_executing = ""

                    # Stream events - process content and tool calls
                    async for event in agent.arespond_stream(history, model=model):
                        reply, display_content, temp_executing = _process_stream_event(
                            event, reply, display_content, temp_executing
                        )

                        # Update transcript with permanent content + temporary executing message
                        _set_agent_line(response_index, display_content, temp_executing)

                        # Re-render screen after each event
                        _render_current_screen(show_input_space=False)
                except KeyboardInterrupt:
                    interrupted = True
                    transcript[response_index] = (
                        f"{_time_str()} [yellow]⚠ Generation interrupted by user[/yellow]"
                    )

                # Add to history if we got a response
                if reply and not interrupted:
                    history.append(Message(role="assistant", content=reply))
            else:
                # Fall back to non-streaming mode
                # Add placeholder
                response_index = _start_agent_placeholder()

                try:
                    reply = await agent.arespond(history, model=model)
                    history.append(Message(role="assistant", content=reply))

                    # Replace placeholder with actual response
                    rendered_reply = _render_markdown_to_rich(reply)
                    _set_agent_line(response_index, rendered_reply, "")
                except KeyboardInterrupt:
                    console.print("\n[yellow]⚠ Generation interrupted by user[/yellow]")
                    transcript[response_index] = (
                        f"{_time_str()} [yellow]Generation interrupted[/yellow]"
                    )
        except Exception as e:
            transcript.append(f"{_time_str()} [bold red]Error:[/bold red] {str(e)}")<|MERGE_RESOLUTION|>--- conflicted
+++ resolved
@@ -62,8 +62,6 @@
 from .model_selector import select_model_at_startup
 from .prints import RAGOPS_LOGO_ART
 from .prints import RAGOPS_LOGO_TEXT
-from .model_selector import save_model_selection
-from .model_selector import select_model_at_startup
 from .setup_wizard import run_setup_if_needed
 
 app = typer.Typer(
@@ -80,26 +78,26 @@
 
 @app.callback(invoke_without_command=True)
 def main(
-        ctx: typer.Context,
-        setup: bool = typer.Option(
-            False,
-            "--setup",
-            help="Run setup wizard to configure the agent",
-        ),
-        system: str | None = typer.Option(
-            None, "--system", "-s", help="System prompt to guide the agent"
-        ),
-        model: str | None = typer.Option(
-            None, "--model", "-m", help="LLM model to use (overrides settings)"
-        ),
-        provider: str | None = typer.Option(
-            None, "--provider", "-p", help="LLM provider to use (overrides .env settings)"
-        ),
-        show_checklist: bool = typer.Option(
-            True,
-            "--show-checklist/--no-checklist",
-            help="Render checklist panel at start and after each step",
-        ),
+    ctx: typer.Context,
+    setup: bool = typer.Option(
+        False,
+        "--setup",
+        help="Run setup wizard to configure the agent",
+    ),
+    system: str | None = typer.Option(
+        None, "--system", "-s", help="System prompt to guide the agent"
+    ),
+    model: str | None = typer.Option(
+        None, "--model", "-m", help="LLM model to use (overrides settings)"
+    ),
+    provider: str | None = typer.Option(
+        None, "--provider", "-p", help="LLM provider to use (overrides .env settings)"
+    ),
+    show_checklist: bool = typer.Option(
+        True,
+        "--show-checklist/--no-checklist",
+        help="Render checklist panel at start and after each step",
+    ),
 ) -> None:
     """RagOps Agent CE - LLM-powered CLI agent for building RAG pipelines."""
     # Setup logging according to .env / settings
@@ -134,7 +132,6 @@
             # Provider provided via CLI, save it to KV database as latest
             save_model_selection(provider, model)
 
-<<<<<<< HEAD
         asyncio.run(
             _astart_repl(
                 system=system or VERTEX_SYSTEM_PROMPT
@@ -146,17 +143,6 @@
                 mcp_only=False,
                 show_checklist=show_checklist,
             )
-=======
-        _start_repl(
-            system=system or VERTEX_SYSTEM_PROMPT
-            if provider == "vertex" or provider == "vertexai"
-            else OPENAI_SYSTEM_PROMPT,
-            model=model,
-            provider=provider,
-            mcp_commands=DEFAULT_MCP_COMMANDS,
-            mcp_only=False,
-            show_checklist=show_checklist,
->>>>>>> 4733f482
         )
 
 
@@ -208,13 +194,13 @@
 
 
 async def _astart_repl(
-        *,
-        system: str | None,
-        model: str | None,
-        provider: str | None,
-        mcp_commands: list[str] | None,
-        mcp_only: bool,
-        show_checklist: bool,
+    *,
+    system: str | None,
+    model: str | None,
+    provider: str | None,
+    mcp_commands: list[str] | None,
+    mcp_only: bool,
+    show_checklist: bool,
 ) -> None:
     console.print(RAGOPS_LOGO_TEXT)
     console.print(RAGOPS_LOGO_ART)
@@ -223,11 +209,7 @@
     if provider:
         os.environ.setdefault("RAGOPS_LLM_PROVIDER", provider)
         settings = settings.model_copy(update={"llm_provider": provider})
-<<<<<<< HEAD
-
-=======
-    
->>>>>>> 4733f482
+
     # Try to get provider and validate credentials
     try:
         prov = get_provider(settings, llm_provider=provider)
@@ -319,7 +301,7 @@
 
     # Stream event handler: returns updated (reply, display_content, temp_executing)
     def _process_stream_event(
-            event, reply: str, display_content: str, temp_executing: str
+        event, reply: str, display_content: str, temp_executing: str
     ) -> tuple[str, str, str]:
         nonlocal progress_line_index
         et = getattr(event, "type", None)
@@ -463,7 +445,7 @@
 
         if user_input.startswith(":agent "):
             _render_current_screen(show_input_space=False)
-            parts = user_input[len(":agent "):].strip().split("/", 1)
+            parts = user_input[len(":agent ") :].strip().split("/", 1)
             if len(parts) != 2:
                 transcript.append("[bold red]Error:[/bold red] Invalid agent command format.")
                 continue
