"""
Interactive setup wizard for first-time configuration.
Works without LLM - pure hardcoded logic for collecting user settings.
"""

from __future__ import annotations

import os
from pathlib import Path

from dotenv import dotenv_values
from rich.console import Console
from rich.panel import Panel
from rich.prompt import Confirm
from rich.prompt import Prompt
from rich.text import Text

from ragops_agent_ce.credential_checker import check_provider_credentials
from ragops_agent_ce.interactive_input import interactive_confirm
from ragops_agent_ce.interactive_input import interactive_select

console = Console()


class SetupWizard:
    """Interactive setup wizard for configuring RAGOps Agent CE."""

    def __init__(self, env_path: Path | None = None):
        self.env_path = env_path or Path.cwd() / ".env"
        self.config: dict[str, str] = {}

    def run(self) -> bool:
        """Run the setup wizard. Returns True if setup completed successfully."""
        console.clear()
        self._show_welcome()

        # Step 1: Choose LLM provider
        provider = self._choose_provider()
        if not provider:
            return False

        self.config["RAGOPS_LLM_PROVIDER"] = provider

        # Step 2: Configure provider credentials
        if not self.configure_provider(provider):
            return False

        # Step 3: Optional settings
        self._configure_optional_settings()

        # Step 4: Save configuration
        return self.save_config()

    def _show_welcome(self) -> None:
        """Show welcome message."""
        welcome_text = Text()
        welcome_text.append("Welcome to ", style="white")
        welcome_text.append("RAGOps Agent CE", style="bold cyan")
        welcome_text.append(" Setup Wizard!\n\n", style="white")

        # Strong recommendation about workspace
        welcome_text.append("💡 ", style="bold cyan")
        welcome_text.append("IMPORTANT: ", style="bold cyan")
        welcome_text.append("Run the agent from a new, empty directory!\n", style="cyan")
        welcome_text.append(
            "The agent will create project files, .env, and other artifacts.\n", style="dim"
        )
        welcome_text.append("Recommended:\n", style="dim")
        welcome_text.append(
            "  mkdir ~/ragops-workspace && cd ~/ragops-workspace\n\n", style="green"
        )

        welcome_text.append(
            "This wizard will help you configure the agent for first use.\n", style="dim"
        )
        welcome_text.append("You'll need an API key for your chosen LLM provider.\n\n", style="dim")
        welcome_text.append("✅ ", style="green")
        welcome_text.append("Supported: ", style="green bold")
        welcome_text.append(
            "Vertex AI (Recommended), OpenAI, Azure OpenAI, Ollama, OpenRouter\n",
            style="green",
        )
        welcome_text.append("More providers are coming soon!", style="dim italic")

        console.print(Panel(welcome_text, title="🚀 Setup", border_style="cyan"))
        console.print()

    def _choose_provider(self, use_case: str = "chat") -> str | None:
        """Let user choose LLM provider."""
        if use_case == "embeddings":
            console.print("[bold]Step 1:[/bold] Choose your embeddings provider\n")
        else:
            console.print("[bold]Step 1:[/bold] Choose your LLM provider\n")
        providers = {
            "1": {
                "name": "vertex",
                "display": "Vertex AI (Google Cloud)",
                "description": "Google's Gemini models via Vertex AI",
                "available": True,
                "has_embeddings": "default",
            },
            "2": {
                "name": "openai",
                "display": "OpenAI",
                "description": "ChatGPT API and compatible providers",
                "available": True,
                "has_embeddings": "default",
            },
            "3": {
                "name": "azure_openai",
                "display": "Azure OpenAI",
                "description": "OpenAI models via Azure",
                "available": True,
                "has_embeddings": "custom",
            },
            "4": {
                "name": "ollama",
                "display": "Ollama (Local)",
                "description": "Local LLM server (OpenAI-compatible)",
                "available": True,
                "has_embeddings": False,
            },
            "6": {
                "name": "donkit",
                "display": "Donkit",
                "description": "Donkit default models via Donkit API",
                "available": True,
            },
        }
        if use_case == "chat":
            providers.update(
                {
                    "5": {
                        "name": "openrouter",
                        "display": "OpenRouter",
                        "description": "Access 100+ models via OpenRouter API (chat models only, "
                        "needs separate embeddings provider)",
                        "available": True,
                        "has_embeddings": False,
                    }
                }
            )
        # Build list of available choices for interactive selection
        available_providers = [(key, info) for key, info in providers.items() if info["available"]]
        choices = [
            f"{info['display']} - {info['description']}" for key, info in available_providers
        ]

        # Use interactive selection
        if use_case == "embeddings":
            selected = interactive_select(choices=choices, title="Choose your embeddings provider")
        else:
            selected = interactive_select(choices=choices, title="Choose your LLM provider")
        if selected is None:
            console.print("[red]Setup cancelled[/red]")
            return None

        # Find the selected provider by matching the choice
        selected_idx = choices.index(selected)
        provider_key = available_providers[selected_idx][0]
        provider = providers[provider_key]["name"]

        console.print(f"\n✓ Selected: [green]{providers[provider_key]['display']}[/green]\n")
        return provider

    def configure_provider(self, provider: str, use_case: str = "chat") -> bool:
        """Configure credentials for chosen provider."""
        console.print(f"[bold]Step 2:[/bold] Configure {provider} credentials\n")
<<<<<<< HEAD

        if provider == "vertex":
            return self._configure_vertex()
        elif provider == "openai":
            return self._configure_openai()
        elif provider == "azure_openai":
            return self._configure_azure_openai()
        elif provider == "anthropic":
            return self._configure_anthropic()
        elif provider == "ollama":
            return self._configure_ollama()
        elif provider == "openrouter":
            return self._configure_openrouter()
        elif provider == "donkit":
            return self._configure_donkit()

        return False
=======
        match provider:
            case "vertex":
                return self._configure_vertex()
            case "openai":
                return self._configure_openai(use_case)
            case "azure_openai":
                return self._configure_azure_openai(use_case)
            case "anthropic":
                return self._configure_anthropic()
            case "ollama":
                return self._configure_ollama(use_case)
            case "openrouter":
                return self._configure_openrouter()
            case _:
                console.print(f"[red]✗ Unknown provider: {provider}[/red]")
                return False
>>>>>>> a7d3473e

    def _configure_vertex(self) -> bool:
        """Configure Vertex AI credentials."""
        console.print("[dim]You need a service account key file from Google Cloud.[/dim]")
        console.print(
            "[dim]Get it at: https://console.cloud.google.com/iam-admin/serviceaccounts[/dim]\n"
        )

        path = Prompt.ask("Enter path to service account JSON file")
        path = os.path.expanduser(path)

        if not Path(path).exists():
            console.print(f"[red]✗ File not found:[/red] {path}")
            retry = Confirm.ask("Try again?", default=True)
            if retry:
                return self._configure_vertex()
            return False

        self.config["RAGOPS_VERTEX_CREDENTIALS"] = path
        console.print(f"✓ Credentials file: [green]{path}[/green]\n")
        return True

    def _configure_openai(self, use_case: str = "chat") -> bool:
        """Configure OpenAI credentials."""
        console.print("[dim]Get your API key at: https://platform.openai.com/api-keys[/dim]")
        console.print("[dim]Or use any OpenAI-compatible API provider[/dim]\n")

        api_key = Prompt.ask("Enter OpenAI API key", password=True)

        if not api_key:
            console.print("[red]✗ API key is required[/red]")
            retry = Confirm.ask("Try again?", default=True)
            if retry:
                return self._configure_openai()
            return False

        # Validate OpenAI key format (but allow custom providers)
        if not api_key.startswith("sk-"):
            console.print("[yellow]⚠ OpenAI API keys usually start with 'sk-'[/yellow]")
            console.print("[yellow]  (Ignore this if using a custom provider)[/yellow]")
            retry = Confirm.ask("Continue anyway?", default=True)
            if not retry:
                return self._configure_openai()

        self.config["RAGOPS_OPENAI_API_KEY"] = api_key

        # Optional model name
        if use_case == "chat":
            console.print()
            use_custom_model = interactive_confirm("Specify model name?", default=False)

            if use_custom_model:
                model = Prompt.ask("Enter model name", default="gpt-5")
                self.config["RAGOPS_LLM_MODEL"] = model
                console.print(f"✓ Model: [green]{model}[/green]")

        # Optional embedding model
        console.print()
        use_embedding_model = interactive_confirm("Specify embedding model?", default=False)

        if use_embedding_model:
            embedding_model = Prompt.ask(
                "Enter embedding model name", default="text-embedding-3-small"
            )
            self.config["RAGOPS_OPENAI_EMBEDDINGS_MODEL"] = embedding_model
            console.print(f"✓ Embedding model: [green]{embedding_model}[/green]")

        # Optional custom base URL
        console.print()
        use_custom_url = interactive_confirm(
            "Use custom base URL? (for OpenAI-compatible providers)", default=False
        )

        if use_custom_url:
            base_url = Prompt.ask("Enter base URL", default="https://api.openai.com/v1")

            if not base_url.startswith("http"):
                console.print(
                    "[yellow]⚠ Base URL should start with 'http://' or 'https://'[/yellow]"
                )
                retry = interactive_confirm("Continue anyway?", default=False)
                if not retry:
                    return self._configure_openai()

            self.config["RAGOPS_OPENAI_BASE_URL"] = base_url
            console.print(f"✓ Custom base URL: [green]{base_url}[/green]")

        console.print("✓ OpenAI configured\n")
        return True

    def _configure_anthropic(self) -> bool:
        """Configure Anthropic credentials."""
        console.print("[dim]Get your API key at: https://console.anthropic.com/[/dim]\n")

        api_key = Prompt.ask("Enter Anthropic API key", password=True)

        if not api_key or not api_key.startswith("sk-ant-"):
            console.print("[yellow]⚠ API key should start with 'sk-ant-'[/yellow]")
            retry = Confirm.ask("Continue anyway?", default=False)
            if not retry:
                return self._configure_anthropic()
        console.print(
            "Anthropic claude does not support embeddings,"
            "please configure a separate provider for embeddings"
        )
        embeddings_provider = self._choose_provider(use_case="embeddings")
        configured = self.configure_provider(embeddings_provider)
        if not configured:
            retry = Confirm.ask("Try again?", default=True)
            if retry:
                return self.configure_provider(embeddings_provider)
            else:
                return False
        self.config["RAGOPS_ANTHROPIC_API_KEY"] = api_key
        console.print("✓ API key configured\n")
        return True

    def _configure_azure_openai(self, use_case: str = "chat") -> bool:
        """Configure Azure OpenAI credentials."""
        console.print("[dim]You need credentials from Azure OpenAI service.[/dim]")
        console.print("[dim]Get them at: https://portal.azure.com[/dim]\n")

        api_key = Prompt.ask("Enter Azure OpenAI API key", password=True)

        if not api_key:
            console.print("[red]✗ API key is required[/red]")
            retry = Confirm.ask("Try again?", default=True)
            if retry:
                return self._configure_azure_openai()
            return False

        endpoint = Prompt.ask(
            "Enter Azure OpenAI endpoint (e.g., https://your-resource.openai.azure.com)"
        )

        if not endpoint.startswith("https://"):
            console.print("[yellow]⚠ Endpoint should start with 'https://'[/yellow]")
            retry = Confirm.ask("Continue anyway?", default=False)
            if not retry:
                return self._configure_azure_openai()

        api_version = Prompt.ask("Enter API version", default="2024-02-15-preview")
        if use_case == "chat":
            deployment = Prompt.ask("Enter chat completion deployment name (e.g., gpt-5)")
        else:
            deployment = None
        embeddings_deployment = Prompt.ask(
            "Enter embeddings deployment name (e.g., text-embedding-ada-002)",
            default="text-embedding-ada-002",
        )
        self.config["RAGOPS_AZURE_OPENAI_API_KEY"] = api_key
        self.config["RAGOPS_AZURE_OPENAI_ENDPOINT"] = endpoint
        self.config["RAGOPS_AZURE_OPENAI_API_VERSION"] = api_version
        if deployment:
            self.config["RAGOPS_AZURE_OPENAI_DEPLOYMENT"] = deployment
        self.config["RAGOPS_AZURE_OPENAI_EMBEDDINGS_DEPLOYMENT"] = embeddings_deployment

        console.print("✓ Azure OpenAI configured\n")
        return True

    def _configure_ollama(self, use_case: str = "chat") -> bool:
        """Configure Ollama local instance."""
        console.print("[dim]Make sure Ollama is installed and running.[/dim]")
        console.print("[dim]Install at: https://ollama.ai[/dim]\n")

        # Ollama uses its own host configuration
        default_url = "http://localhost:11434/v1"
        base_url = Prompt.ask("Ollama base URL", default=default_url)

        self.config["RAGOPS_OLLAMA_BASE_URL"] = base_url
        console.print(f"✓ Ollama URL: [green]{base_url}[/green]")

        # Chat model name
        console.print()
        if use_case == "chat":
            chat_model = Prompt.ask("Enter chat model name", default="gpt-oss:20b")
            self.config["RAGOPS_LLM_MODEL"] = chat_model
            self.config["RAGOPS_OLLAMA_CHAT_MODEL"] = chat_model
            console.print(f"✓ Chat model: [green]{chat_model}[/green]")
            console.print()
            vision_model = Prompt.ask(
                "Ensure that the chat model is supports VISION, "
                "otherwise specify a vision model (for image analysis)",
                default=chat_model,
            )
            self.config["RAGOPS_OLLAMA_VISION_MODEL"] = vision_model
            console.print(f"✓ Vision model: [green]{vision_model}[/green]")

        # Embedding model name
        console.print()
        embedding_model = Prompt.ask("Enter embedding model name", default="embeddinggemma")
        self.config["RAGOPS_OLLAMA_EMBEDDINGS_MODEL"] = embedding_model
        console.print(f"✓ Embedding model: [green]{embedding_model}[/green]")

        console.print("✓ Ollama configured\n")
        return True

    def _configure_openrouter(self) -> bool:
        """Configure OpenRouter credentials."""
        console.print("[dim]Get your API key at: https://openrouter.ai/keys[/dim]\n")

        api_key = Prompt.ask("Enter OpenRouter API key", password=True)

        if not api_key:
            console.print("[red]✗ API key is required[/red]")
            retry = Confirm.ask("Try again?", default=True)
            if retry:
                return self._configure_openrouter()
            return False

        # OpenRouter uses OpenAI-compatible API
        self.config["RAGOPS_OPENAI_API_KEY"] = api_key
        self.config["RAGOPS_OPENAI_BASE_URL"] = "https://openrouter.ai/api/v1"
        console.print("✓ OpenRouter URL: [green]https://openrouter.ai/api/v1[/green]")

        # Chat model name
        console.print()
        chat_model = Prompt.ask("Enter chat model name", default="openai/gpt-4o-mini")
        self.config["RAGOPS_LLM_MODEL"] = chat_model
        console.print(f"✓ Chat model: [green]{chat_model}[/green]")
        console.print(
            "Openrouter does not support embeddings, "
            "please configure a separate provider for embeddings"
        )
        embeddings_provider = self._choose_provider(use_case="embeddings")
        configured = self.configure_provider(embeddings_provider, use_case="embeddings")
        if not configured:
            retry = Confirm.ask("Try again?", default=True)
            if retry:
                return self.configure_provider(embeddings_provider)
            else:
                return False
        # Embedding model name
        console.print("✓ OpenRouter configured\n")
        return True

    def _configure_donkit(self) -> bool:
        console.print("[dim]You need credentials from Donkit Ragops service.[/dim]\n")

        api_token = Prompt.ask("Enter Donkit X-API-TOKEN key", password=True)

        if not api_token:
            console.print("[red]✗ API token is required[/red]")
            retry = Confirm.ask("Try again?", default=True)
            if retry:
                return self._configure_donkit()
            return False

        self.config["DONKIT_API_KEY"] = api_token
        self.config["DONKIT_BASE_URL"] = "https://platform.donkit.ai/"
        console.print("✓ OpenRouter URL: [green]https://platform.donkit.ai/[/green]")

        console.print("✓ Donkit Cloud configured\n")
        return True

    def _configure_optional_settings(self) -> None:
        """Configure optional settings."""
        console.print("[bold]Step 3:[/bold] Optional settings\n")

        # Log level
        configure_log = interactive_confirm("Configure log level?", default=False)
        if configure_log:
            # Use interactive select for log level
            log_level = interactive_select(
                choices=["DEBUG", "INFO", "WARNING", "ERROR"], title="Select log level"
            )
            if log_level:
                self.config["RAGOPS_LOG_LEVEL"] = log_level
                console.print(f"\n✓ Log level: [green]{log_level}[/green]\n")
            else:
                console.print("[dim]Using default log level: ERROR[/dim]\n")
        else:
            console.print("[dim]Using default log level: ERROR[/dim]\n")

    def save_config(self) -> bool:
        """Save configuration to .env file."""
        console.print("[bold]Step 4:[/bold] Save configuration\n")

        # Show summary
        summary = Text()
        summary.append("Configuration summary:\n\n", style="bold")
        for key, value in self.config.items():
            display_value = value
            # Mask sensitive values
            if "KEY" in key and len(value) > 10:
                display_value = value[:8] + "..." + value[-4:]
            summary.append(f"  {key} = ", style="dim")
            summary.append(f"{display_value}\n", style="green")

        console.print(Panel(summary, border_style="cyan"))
        console.print()

        # Check if we have write permissions
        target_dir = self.env_path.parent
        if not os.access(target_dir, os.W_OK):
            console.print(f"[red]✗ No write permission in:[/red] {target_dir}\n")
            # Suggest alternative location
            home_dir = Path.home() / "ragops-workspace"
            console.print(
                f"[yellow]Suggestion:[/yellow] Create workspace directory first:\n"
                f"  mkdir -p {home_dir}\n"
                f"  cd {home_dir}\n"
                f"  donkit-ragops-ce --setup\n"
            )
            return False

        # Read existing .env if it exists and merge with new config
        existing_config = {}
        if self.env_path.exists():
            try:
                existing_config = dict(dotenv_values(self.env_path))
            except Exception:
                # If we can't read existing file, ask to overwrite
                console.print(f"[yellow]⚠ Could not read existing file:[/yellow] {self.env_path}")
                overwrite = interactive_confirm("Overwrite?", default=False)
                if not overwrite:
                    console.print("[red]Setup cancelled.[/red]")
                    return False

        # Save to .env
        try:
            self.env_path.parent.mkdir(parents=True, exist_ok=True)

            # For new files we keep structured output
            if not existing_config:
                lines = [
                    "# RAGOps Agent CE Configuration",
                    "# Generated by setup wizard",
                    "",
                ]

                for key, value in self.config.items():
                    lines.append(f"{key}={value}")

                if lines and lines[-1] != "":
                    lines.append("")

                self.env_path.write_text("\n".join(lines))
                console.print(f"✓ Configuration saved to: [green]{self.env_path}[/green]\n")
                return True

            # Existing file: update only changed values
            existing_text = self.env_path.read_text(encoding="utf-8")
            existing_lines = existing_text.splitlines()

            updates = {k: v for k, v in self.config.items() if v is not None}
            remaining_updates = dict(updates)
            updated_lines: list[str] = []

            for line in existing_lines:
                stripped = line.strip()
                if not stripped or stripped.startswith("#") or "=" not in line:
                    updated_lines.append(line)
                    continue

                key = stripped.split("=", 1)[0].strip()
                if key in remaining_updates:
                    updated_lines.append(f"{key}={remaining_updates.pop(key)}")
                else:
                    updated_lines.append(line)

            if remaining_updates:
                if updated_lines and updated_lines[-1].strip():
                    updated_lines.append("")
                for key, value in remaining_updates.items():
                    updated_lines.append(f"{key}={value}")

            updated_content = "\n".join(updated_lines)
            if not updated_content.endswith("\n"):
                updated_content += "\n"

            self.env_path.write_text(updated_content, encoding="utf-8")
            console.print(f"✓ Configuration updated in: [green]{self.env_path}[/green]\n")
            return True
        except PermissionError:
            console.print(f"[red]✗ Permission denied:[/red] Cannot write to {self.env_path}\n")
            console.print(
                "[yellow]Try running from a directory where you have write permissions.[/yellow]"
            )
            return False
        except Exception as e:
            console.print(f"[red]✗ Failed to save configuration:[/red] {e}")
            return False

    def show_success(self) -> None:
        """Show success message after setup."""
        success_text = Text()
        success_text.append("🎉 Setup completed successfully!\n\n", style="bold green")
        success_text.append("You can now start the agent with:\n", style="white")
        success_text.append("  donkit-ragops-ce\n\n", style="bold cyan")
        success_text.append("Or edit ", style="dim")
        success_text.append(f"{self.env_path}", style="yellow")
        success_text.append(" manually to change settings.", style="dim")

        console.print(Panel(success_text, title="✓ Ready", border_style="green"))


def check_needs_setup(env_path: Path | None = None) -> bool:
    """Check if setup is needed (no .env file or missing required settings)."""
    env_path = env_path or Path.cwd() / ".env"

    if not env_path.exists():
        return True

    # Check if .env has required settings
    try:
        config = dotenv_values(env_path)
        provider = config.get("RAGOPS_LLM_PROVIDER")

        if not provider:
            return True

        # Use shared credential checking logic
        return not check_provider_credentials(provider, env_path)
    except Exception:
        return True


def run_setup_if_needed(force: bool = False) -> bool:
    """Run setup wizard if needed. Returns True if agent can proceed."""
    env_path = Path.cwd() / ".env"

    if force or check_needs_setup(env_path):
        if not force:
            console.print("[yellow]⚠ No configuration found. Running setup wizard...[/yellow]\n")

        wizard = SetupWizard(env_path)
        success = wizard.run()

        if success:
            wizard.show_success()
            console.print()
            return True
        else:
            console.print("[red]Setup failed or cancelled. Cannot start agent.[/red]")
            return False

    return True<|MERGE_RESOLUTION|>--- conflicted
+++ resolved
@@ -120,12 +120,6 @@
                 "available": True,
                 "has_embeddings": False,
             },
-            "6": {
-                "name": "donkit",
-                "display": "Donkit",
-                "description": "Donkit default models via Donkit API",
-                "available": True,
-            },
         }
         if use_case == "chat":
             providers.update(
@@ -138,8 +132,14 @@
                         "available": True,
                         "has_embeddings": False,
                     }
-                }
-            )
+            "6": {
+                "name": "donkit",
+                "display": "Donkit",
+                "description": "Donkit default models via Donkit API",
+                "available": True,
+            },
+        }
+)
         # Build list of available choices for interactive selection
         available_providers = [(key, info) for key, info in providers.items() if info["available"]]
         choices = [
@@ -166,25 +166,6 @@
     def configure_provider(self, provider: str, use_case: str = "chat") -> bool:
         """Configure credentials for chosen provider."""
         console.print(f"[bold]Step 2:[/bold] Configure {provider} credentials\n")
-<<<<<<< HEAD
-
-        if provider == "vertex":
-            return self._configure_vertex()
-        elif provider == "openai":
-            return self._configure_openai()
-        elif provider == "azure_openai":
-            return self._configure_azure_openai()
-        elif provider == "anthropic":
-            return self._configure_anthropic()
-        elif provider == "ollama":
-            return self._configure_ollama()
-        elif provider == "openrouter":
-            return self._configure_openrouter()
-        elif provider == "donkit":
-            return self._configure_donkit()
-
-        return False
-=======
         match provider:
             case "vertex":
                 return self._configure_vertex()
@@ -198,10 +179,11 @@
                 return self._configure_ollama(use_case)
             case "openrouter":
                 return self._configure_openrouter()
+            case "donkit":
+                return self._configure_donkit()
             case _:
                 console.print(f"[red]✗ Unknown provider: {provider}[/red]")
                 return False
->>>>>>> a7d3473e
 
     def _configure_vertex(self) -> bool:
         """Configure Vertex AI credentials."""
